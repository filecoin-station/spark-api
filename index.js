import { json } from 'http-responders'
import { migrate } from './lib/migrate.js'
import getRawBody from 'raw-body'
import assert from 'http-assert'
import { validate } from './lib/validate.js'

const handler = async (req, res, client, getCurrentRound) => {
  const segs = req.url.split('/').filter(Boolean)
  if (segs[0] === 'retrievals' && req.method === 'POST') {
    await createRetrieval(req, res, client, getCurrentRound)
  } else if (segs[0] === 'retrievals' && req.method === 'PATCH') {
    await setRetrievalResult(req, res, client, Number(segs[1]), getCurrentRound)
  } else if (segs[0] === 'retrievals' && req.method === 'GET') {
    await getRetrieval(req, res, client, Number(segs[1]))
  } else {
    res.end('Hello World!')
  }
}

const createRetrieval = async (req, res, client, getCurrentRound) => {
  const round = await getCurrentRound()
  const body = await getRawBody(req, { limit: '100kb' })
  const meta = body.length > 0 ? JSON.parse(body) : {}
  validate(meta, 'sparkVersion', { type: 'string', required: false })
  validate(meta, 'zinniaVersion', { type: 'string', required: false })
  assert(meta.sparkVersion, 400, 'OUTDATED CLIENT')

  // TODO: Consolidate to one query
  const { rows: [retrievalTemplate] } = await client.query(`
    SELECT id, cid, provider_address, protocol
    FROM retrieval_templates
    WHERE deleted = FALSE
    OFFSET floor(random() * (SELECT COUNT(*) FROM retrieval_templates WHERE deleted = FALSE))
    LIMIT 1
  `)
  const { rows: [retrieval] } = await client.query(`
    INSERT INTO retrievals (
      retrieval_template_id,
      spark_version,
      zinnia_version,
<<<<<<< HEAD
      created_at_round,
      created_from_address
    )
    VALUES ($1, $2, $3, $4, $5)
=======
      created_at_round
    )
    VALUES ($1, $2, $3, $4)
>>>>>>> bbda3fa0
    RETURNING id
  `, [
    retrievalTemplate.id,
    meta.sparkVersion,
    meta.zinniaVersion,
<<<<<<< HEAD
    round,
    req.connection.remoteAddress
=======
    round
>>>>>>> bbda3fa0
  ])
  json(res, {
    id: retrieval.id,
    cid: retrievalTemplate.cid,
    providerAddress: retrievalTemplate.provider_address,
    protocol: retrievalTemplate.protocol
  })
}

const setRetrievalResult = async (req, res, client, retrievalId, getCurrentRound) => {
  const round = await getCurrentRound()
  assert(!Number.isNaN(retrievalId), 400, 'Invalid Retrieval ID')
  const body = await getRawBody(req, { limit: '100kb' })
  const result = JSON.parse(body)
  validate(result, 'walletAddress', { type: 'string', required: true })
  validate(result, 'success', { type: 'boolean', required: true })
  validate(result, 'timeout', { type: 'boolean', required: false })
  validate(result, 'startAt', { type: 'date', required: true })
  validate(result, 'statusCode', { type: 'number', required: false })
  validate(result, 'firstByteAt', { type: 'date', required: false })
  validate(result, 'endAt', { type: 'date', required: false })
  validate(result, 'byteLength', { type: 'number', required: false })
  validate(result, 'attestation', { type: 'string', required: false })
  try {
    await client.query(`
      INSERT INTO retrieval_results (
        retrieval_id,
        wallet_address,
        success,
        timeout,
        start_at,
        status_code,
        first_byte_at,
        end_at,
        byte_length,
        attestation,
<<<<<<< HEAD
        completed_at_round,
        completed_from_address
      )
      VALUES (
        $1, $2, $3, $4, $5, $6, $7, $8, $9, $10, $11, $12
=======
        completed_at_round
      )
      VALUES (
        $1, $2, $3, $4, $5, $6, $7, $8, $9, $10, $11
>>>>>>> bbda3fa0
      )
    `, [
      retrievalId,
      result.walletAddress,
      result.success,
      result.timeout || false,
      new Date(result.startAt),
      result.statusCode,
      new Date(result.firstByteAt),
      new Date(result.endAt),
      result.byteLength,
      result.attestation,
<<<<<<< HEAD
      round,
      req.connection.remoteAddress
=======
      round
>>>>>>> bbda3fa0
    ])
  } catch (err) {
    if (err.constraint === 'retrieval_results_retrieval_id_fkey') {
      assert.fail(404, 'Retrieval Not Found')
    } else if (err.constraint === 'retrieval_results_pkey') {
      assert.fail(409, 'Retrieval Already Completed')
    } else {
      throw err
    }
  }
  res.end('OK')
}

const getRetrieval = async (req, res, client, retrievalId) => {
  assert(!Number.isNaN(retrievalId), 400, 'Invalid Retrieval ID')
  const { rows: [retrievalRow] } = await client.query(`
    SELECT
      r.id,
      r.created_at,
      r.spark_version,
      r.zinnia_version,
      rr.finished_at,
      rr.success,
      rr.timeout,
      rr.start_at,
      rr.status_code,
      rr.first_byte_at,
      rr.end_at,
      rr.byte_length,
      rr.attestation,
      rt.cid,
      rt.provider_address,
      rt.protocol
    FROM retrievals r
    JOIN retrieval_templates rt ON r.retrieval_template_id = rt.id
    LEFT JOIN retrieval_results rr ON r.id = rr.retrieval_id
    WHERE r.id = $1
  `, [
    retrievalId
  ])
  assert(retrievalRow, 404, 'Retrieval Not Found')
  json(res, {
    id: retrievalRow.id,
    cid: retrievalRow.cid,
    providerAddress: retrievalRow.provider_address,
    protocol: retrievalRow.protocol,
    sparkVersion: retrievalRow.spark_version,
    zinniaVersion: retrievalRow.zinnia_version,
    createdAt: retrievalRow.created_at,
    finishedAt: retrievalRow.finished_at,
    success: retrievalRow.success,
    timeout: retrievalRow.timeout,
    startAt: retrievalRow.start_at,
    statusCode: retrievalRow.status_code,
    firstByteAt: retrievalRow.first_byte_at,
    endAt: retrievalRow.end_at,
    byteLength: retrievalRow.byte_length,
    attestation: retrievalRow.attestation
  })
}

const errorHandler = (res, err, logger) => {
  if (err instanceof SyntaxError) {
    res.statusCode = 400
    res.end('Invalid JSON Body')
  } else if (err.statusCode) {
    res.statusCode = err.statusCode
    res.end(err.message)
  } else {
    logger.error(err)
    res.statusCode = 500
    res.end('Internal Server Error')
  }
}

export const createHandler = async ({ client, logger, getCurrentRound }) => {
  await migrate(client)
  return (req, res) => {
    const start = new Date()
    logger.info(`${req.method} ${req.url} ...`)
    handler(req, res, client, getCurrentRound)
      .catch(err => errorHandler(res, err, logger))
      .then(() => {
        logger.info(`${req.method} ${req.url} ${res.statusCode} (${new Date() - start}ms)`)
      })
  }
}<|MERGE_RESOLUTION|>--- conflicted
+++ resolved
@@ -38,27 +38,17 @@
       retrieval_template_id,
       spark_version,
       zinnia_version,
-<<<<<<< HEAD
       created_at_round,
       created_from_address
     )
     VALUES ($1, $2, $3, $4, $5)
-=======
-      created_at_round
-    )
-    VALUES ($1, $2, $3, $4)
->>>>>>> bbda3fa0
     RETURNING id
   `, [
     retrievalTemplate.id,
     meta.sparkVersion,
     meta.zinniaVersion,
-<<<<<<< HEAD
     round,
     req.connection.remoteAddress
-=======
-    round
->>>>>>> bbda3fa0
   ])
   json(res, {
     id: retrieval.id,
@@ -95,18 +85,11 @@
         end_at,
         byte_length,
         attestation,
-<<<<<<< HEAD
         completed_at_round,
         completed_from_address
       )
       VALUES (
         $1, $2, $3, $4, $5, $6, $7, $8, $9, $10, $11, $12
-=======
-        completed_at_round
-      )
-      VALUES (
-        $1, $2, $3, $4, $5, $6, $7, $8, $9, $10, $11
->>>>>>> bbda3fa0
       )
     `, [
       retrievalId,
@@ -119,12 +102,8 @@
       new Date(result.endAt),
       result.byteLength,
       result.attestation,
-<<<<<<< HEAD
       round,
       req.connection.remoteAddress
-=======
-      round
->>>>>>> bbda3fa0
     ])
   } catch (err) {
     if (err.constraint === 'retrieval_results_retrieval_id_fkey') {
