--- conflicted
+++ resolved
@@ -8,13 +8,9 @@
   if (segs[0] === 'retrievals' && req.method === 'POST') {
     await createRetrieval(res, client)
   } else if (segs[0] === 'retrievals' && req.method === 'PATCH') {
-<<<<<<< HEAD
-    await updateRetrieval(req, res, client, Number(segs[1]))
+    await setRetrievalResult(req, res, client, Number(segs[1]))
   } else if (segs[0] === 'retrievals' && req.method === 'GET') {
     await getRetrieval(req, res, client, Number(segs[1]))
-=======
-    await setRetrievalResult(req, res, client, Number(segs[1]))
->>>>>>> 2897837d
   } else {
     res.end('Hello World!')
   }
