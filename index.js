import { json } from 'http-responders'
import { migrate } from './lib/migrate.js'
import getRawBody from 'raw-body'
import assert from 'http-assert'
import toCamelCase from 'to-camel-case'

const handler = async (req, res, client) => {
  const segs = req.url.split('/').filter(Boolean)
  if (segs[0] === 'retrievals' && req.method === 'POST') {
    await createRetrieval(res, client)
  } else if (segs[0] === 'retrievals' && req.method === 'PATCH') {
    await setRetrievalResult(req, res, client, Number(segs[1]))
  } else {
    res.end('Hello World!')
  }
}

const createRetrieval = async (res, client) => {
  // TODO: Consolidate to one query
  const { rows: [retrievalTemplate] } = await client.query(`
    SELECT id, cid, provider_address, protocol
    FROM retrieval_templates
    OFFSET floor(random() * (SELECT COUNT(*) FROM retrieval_templates))
    LIMIT 1
  `)
  const { rows: [retrieval] } = await client.query(`
    INSERT INTO retrievals (retrieval_template_id)
    VALUES ($1)
    RETURNING id
  `, [
    retrievalTemplate.id
  ])
  json(res, {
    id: retrieval.id,
    cid: retrievalTemplate.cid,
    providerAddress: retrievalTemplate.provider_address,
    protocol: retrievalTemplate.protocol
  })
}

<<<<<<< HEAD
const validate = (obj, key, type) => {
  if (type === 'date') {
    const date = new Date(obj[key])
    assert(!isNaN(date.getTime()), 400, `Invalid .${key}`)
  } else {
    assert.strictEqual(typeof obj[key], type, 400, `Invalid .${key}`)
  }
}

=======
>>>>>>> 4a73c85a
const setRetrievalResult = async (req, res, client, retrievalId) => {
  assert(!Number.isNaN(retrievalId), 400, 'Invalid Retrieval ID')
  const body = await getRawBody(req, { limit: '100kb' })
  const result = JSON.parse(body)
<<<<<<< HEAD
  validate(result, 'walletAddress', 'string')
  validate(result, 'success', 'boolean')
  validate(result, 'startAt', 'date')
  validate(result, 'statusCode', 'number')
  validate(result, 'firstByteAt', 'date')
  validate(result, 'endAt', 'date')
  validate(result, 'byteLength', 'number')
  try {
    await client.query(`
      INSERT INTO retrieval_results (
        retrieval_id, wallet_address, success, start_at, status_code,
        first_byte_at, end_at, byte_length
      )
      VALUES (
        $1, $2, $3, $4, $5, $6, $7,
        $8
      )
    `, [
      retrievalId,
      result.walletAddress,
      result.success,
      new Date(result.startAt),
      result.statusCode,
      new Date(result.firstByteAt),
      new Date(result.endAt),
      result.byteLength
=======
  try {
    await client.query(`
      INSERT INTO retrieval_results
      (retrieval_id, wallet_address, success)
      VALUES ($1, $2, $3)
    `, [
      retrievalId,
      result.walletAddress,
      result.success
>>>>>>> 4a73c85a
    ])
  } catch (err) {
    if (err.constraint === 'retrieval_results_retrieval_id_fkey') {
      assert.fail(404, 'Retrieval Not Found')
<<<<<<< HEAD
    } else if (err.constraint === 'retrieval_results_retrieval_id_key') {
      assert.fail(409, 'Retrieval Already Completed')
=======
    } else if (err.constraint === 'retrieval_results_pkey') {
      assert.fail(409, 'Retrieval Already Completed')
    } else if (err.column) {
      assert.fail(400, `Invalid .${toCamelCase(err.column)}`)
>>>>>>> 4a73c85a
    } else {
      throw err
    }
  }
  res.end('OK')
}

const errorHandler = (res, err) => {
  if (err instanceof SyntaxError) {
    res.statusCode = 400
    return res.end('Invalid JSON Body')
  } else if (err.statusCode) {
    res.statusCode = err.statusCode
    res.end(err.message)
  } else {
    console.error(err)
    res.statusCode = 500
    res.end('Internal Server Error')
  }
}

export const createHandler = async (client) => {
  await migrate(client)
  return (req, res) => {
    handler(req, res, client).catch(err => errorHandler(res, err))
  }
}<|MERGE_RESOLUTION|>--- conflicted
+++ resolved
@@ -2,7 +2,6 @@
 import { migrate } from './lib/migrate.js'
 import getRawBody from 'raw-body'
 import assert from 'http-assert'
-import toCamelCase from 'to-camel-case'
 
 const handler = async (req, res, client) => {
   const segs = req.url.split('/').filter(Boolean)
@@ -38,7 +37,6 @@
   })
 }
 
-<<<<<<< HEAD
 const validate = (obj, key, type) => {
   if (type === 'date') {
     const date = new Date(obj[key])
@@ -48,13 +46,10 @@
   }
 }
 
-=======
->>>>>>> 4a73c85a
 const setRetrievalResult = async (req, res, client, retrievalId) => {
   assert(!Number.isNaN(retrievalId), 400, 'Invalid Retrieval ID')
   const body = await getRawBody(req, { limit: '100kb' })
   const result = JSON.parse(body)
-<<<<<<< HEAD
   validate(result, 'walletAddress', 'string')
   validate(result, 'success', 'boolean')
   validate(result, 'startAt', 'date')
@@ -81,30 +76,12 @@
       new Date(result.firstByteAt),
       new Date(result.endAt),
       result.byteLength
-=======
-  try {
-    await client.query(`
-      INSERT INTO retrieval_results
-      (retrieval_id, wallet_address, success)
-      VALUES ($1, $2, $3)
-    `, [
-      retrievalId,
-      result.walletAddress,
-      result.success
->>>>>>> 4a73c85a
     ])
   } catch (err) {
     if (err.constraint === 'retrieval_results_retrieval_id_fkey') {
       assert.fail(404, 'Retrieval Not Found')
-<<<<<<< HEAD
-    } else if (err.constraint === 'retrieval_results_retrieval_id_key') {
-      assert.fail(409, 'Retrieval Already Completed')
-=======
     } else if (err.constraint === 'retrieval_results_pkey') {
       assert.fail(409, 'Retrieval Already Completed')
-    } else if (err.column) {
-      assert.fail(400, `Invalid .${toCamelCase(err.column)}`)
->>>>>>> 4a73c85a
     } else {
       throw err
     }
