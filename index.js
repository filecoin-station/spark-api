--- conflicted
+++ resolved
@@ -5,11 +5,7 @@
   await migrate(client)
 
   const handler = async (req, res) => {
-<<<<<<< HEAD
-    if (req.url === '/retrieval' && req.method === 'PUT') {
-=======
     if (req.url === '/retrievals' && req.method === 'POST') {
->>>>>>> d8d2c4a4
       // TODO: Consolidate to one query
       const { rows: [retrievalTemplate] } = await client.query(`
         SELECT id, cid, provider_address, protocol
