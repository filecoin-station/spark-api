--- conflicted
+++ resolved
@@ -65,27 +65,15 @@
   const ieAddMeasurementsDuration = new Date() - start
   logger.log('Measurements added to round', roundIndex.toString())
 
-<<<<<<< HEAD
   const pgClient = await client.connect()
   try {
     await pgClient.query('BEGIN')
-=======
-  // Delete published measurements
-  await client.query(`
-    DELETE FROM measurements
-    WHERE id = ANY($1::int[])
-  `, [
-    measurements.map(m => m.id)
-  ])
->>>>>>> a4344977
 
-    // Mark measurements as shared
-    await pgClient.query(`
-      UPDATE measurements
-      SET published_as = $1
-      WHERE id = ANY($2::int[])
+    // Delete published measurements
+    await client.query(`
+      DELETE FROM measurements
+      WHERE id = ANY($1::int[])
     `, [
-      cid.toString(),
       measurements.map(m => m.id)
     ])
 
