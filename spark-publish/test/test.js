--- conflicted
+++ resolved
@@ -74,13 +74,9 @@
 
     assert.deepStrictEqual(clientQueryParams, [
       [1],
-<<<<<<< HEAD
       undefined,
-      [cid, []],
+      [[]],
       undefined
-=======
-      [[]]
->>>>>>> a4344977
     ])
     assert.strictEqual(web3StorageUploadFiles.length, 1)
     assert.deepStrictEqual(ieContractMeasurementCIDs, [cid])
