import assert from 'node:assert'
import pg from 'pg'
import {
  TASKS_PER_ROUND,
  getRoundStartEpoch,
  mapCurrentMeridianRoundToSparkRound,
  startRoundTracker
} from '../lib/round-tracker.js'
import { migrate } from '../lib/migrate.js'
import { assertApproximately } from './test-helpers.js'
import { createMeridianContract } from '../lib/ie-contract.js'
import { afterEach, beforeEach } from 'mocha'

const { DATABASE_URL } = process.env

const TIMEOUT_WHEN_QUERYING_CHAIN = (process.env.CI ? 10 : 1) * 60_000

describe('Round Tracker', () => {
  /** @type {pg.Pool} */
  let pgPool
  /** @type {pg.PoolClient} */
  let pgClient

  before(async () => {
    pgPool = new pg.Pool({ connectionString: DATABASE_URL })
    pgClient = await pgPool.connect()
    await migrate(pgClient)
  })

  after(async () => {
    pgClient.release()
    await pgPool.end()
  })

  beforeEach(async () => {
    await pgClient.query('DELETE FROM meridian_contract_versions')
    await pgClient.query('DELETE FROM retrieval_tasks')
    await pgClient.query('DELETE FROM spark_rounds')
  })

  /** @type {AbortController} */
  let testFinished
  beforeEach(async () => {
    testFinished = new AbortController()
  })
  afterEach(async () => {
    testFinished.abort('test finished')
  })

  describe('mapCurrentMeridianRoundToSparkRound', () => {
    it('handles meridian rounds from the same contract', async () => {
      let sparkRoundNumber = await mapCurrentMeridianRoundToSparkRound({
        meridianContractAddress: '0x1a',
        meridianRoundIndex: 120n,
        roundStartEpoch: 321n,
        pgClient
      })
      assert.strictEqual(sparkRoundNumber, 1n)
      let sparkRounds = (await pgClient.query('SELECT * FROM spark_rounds ORDER BY id')).rows
      assert.deepStrictEqual(sparkRounds.map(r => r.id), ['1'])
      assertApproximately(sparkRounds[0].created_at, new Date(), 30_000)
      assert.strictEqual(sparkRounds[0].meridian_address, '0x1a')
      assert.strictEqual(sparkRounds[0].meridian_round, '120')

      // first round number was correctly initialised
      assert.strictEqual(await getFirstRoundForContractAddress(pgClient, '0x1a'), '1')

      sparkRoundNumber = await mapCurrentMeridianRoundToSparkRound({
        meridianContractAddress: '0x1a',
        meridianRoundIndex: 121n,
        roundStartEpoch: 321n,
        pgClient
      })
      assert.strictEqual(sparkRoundNumber, 2n)
      sparkRounds = (await pgClient.query('SELECT * FROM spark_rounds ORDER BY id')).rows
      assert.deepStrictEqual(sparkRounds.map(r => r.id), ['1', '2'])
      assertApproximately(sparkRounds[1].created_at, new Date(), 30_000)
      assert.strictEqual(sparkRounds[1].meridian_address, '0x1a')
      assert.strictEqual(sparkRounds[1].meridian_round, '121')

      // first round number was not changed
      assert.strictEqual(await getFirstRoundForContractAddress(pgClient, '0x1a'), '1')
    })

    it('handles deployment of a new smart contract', async () => {
      // First contract version `0x1a`
      let sparkRoundNumber = await mapCurrentMeridianRoundToSparkRound({
        meridianContractAddress: '0x1a',
        meridianRoundIndex: 120n,
        roundStartEpoch: 321n,
        pgClient
      })
      assert.strictEqual(sparkRoundNumber, 1n)

      // New contract version `0x1b`
      sparkRoundNumber = await mapCurrentMeridianRoundToSparkRound({
        meridianContractAddress: '0x1b',
        meridianRoundIndex: 10n,
        roundStartEpoch: 321n,
        pgClient
      })
      assert.strictEqual(sparkRoundNumber, 2n)

      // first round number was correctly initialised
      assert.strictEqual(await getFirstRoundForContractAddress(pgClient, '0x1b'), '2')

      const { rows: [round2] } = await pgClient.query('SELECT * FROM spark_rounds WHERE id = 2')
      assert.strictEqual(round2.meridian_address, '0x1b')
      assert.strictEqual(round2.meridian_round, '10')

      // Double check that the next meridian round will map correctly
      // New contract version `0x1b`
      sparkRoundNumber = await mapCurrentMeridianRoundToSparkRound({
        meridianContractAddress: '0x1b',
        meridianRoundIndex: 11n,
        roundStartEpoch: 321n,
        pgClient
      })
      assert.strictEqual(sparkRoundNumber, 3n)

      const { rows: [round3] } = await pgClient.query('SELECT * FROM spark_rounds WHERE id = 3')
      assert.strictEqual(round3.meridian_address, '0x1b')
      assert.strictEqual(round3.meridian_round, '11')

      // first round number was not changed
      assert.strictEqual(await getFirstRoundForContractAddress(pgClient, '0x1b'), '2')
    })

    it('handles duplicate RoundStarted event', async () => {
      const now = new Date()
      const meridianRoundIndex = 1n
      const meridianContractAddress = '0x1a'
      const roundStartEpoch = 321n

      let sparkRoundNumber = await mapCurrentMeridianRoundToSparkRound({
        meridianContractAddress,
        meridianRoundIndex,
        roundStartEpoch,
        pgClient
      })
      assert.strictEqual(sparkRoundNumber, 1n)
      let sparkRounds = (await pgClient.query('SELECT * FROM spark_rounds ORDER BY id')).rows
      assert.deepStrictEqual(sparkRounds.map(r => r.id), ['1'])
      assertApproximately(sparkRounds[0].created_at, now, 30_000)
      assert.strictEqual(sparkRounds[0].meridian_address, '0x1a')
      assert.strictEqual(sparkRounds[0].meridian_round, '1')

      sparkRoundNumber = await mapCurrentMeridianRoundToSparkRound({
        meridianContractAddress,
        meridianRoundIndex,
        roundStartEpoch,
        pgClient
      })
      assert.strictEqual(sparkRoundNumber, 1n)
      sparkRounds = (await pgClient.query('SELECT * FROM spark_rounds ORDER BY id')).rows
      assert.deepStrictEqual(sparkRounds.map(r => r.id), ['1'])
      assertApproximately(sparkRounds[0].created_at, now, 30_000)
      assert.strictEqual(sparkRounds[0].meridian_address, '0x1a')
      assert.strictEqual(sparkRounds[0].meridian_round, '1')
    })

    it('creates tasks when a new round starts', async () => {
      const sparkRoundNumber = await mapCurrentMeridianRoundToSparkRound({
        meridianContractAddress: '0x1a',
        meridianRoundIndex: 1n,
        roundStartEpoch: 321n,
        pgClient
      })

      const { rows: tasks } = await pgClient.query('SELECT * FROM retrieval_tasks ORDER BY id')
      assert.strictEqual(tasks.length, TASKS_PER_ROUND)
      for (const [ix, t] of tasks.entries()) {
        assert.strictEqual(BigInt(t.round_id), sparkRoundNumber)
        assert.strictEqual(typeof t.cid, 'string', `task#${ix} cid`)
        // node-pg maps SQL value `NULL` to JS value `null`
        assert.strictEqual(t.provider_address, null, `task#${ix} provider_address`)
        assert.strictEqual(t.protocol, null, `task#${ix} protocol`)
        assert.match(t.miner_id, /^f0/, `task#${ix} miner_id should match /^f0/, found ${t.miner_id}`)
      }
    })

    it('creates tasks only once per round', async () => {
      const meridianRoundIndex = 1n
      const meridianContractAddress = '0x1a'
      const roundStartEpoch = 321n

      const firstRoundNumber = await mapCurrentMeridianRoundToSparkRound({
        meridianContractAddress,
        meridianRoundIndex,
        roundStartEpoch,
        pgClient
      })
      const secondRoundNumber = await mapCurrentMeridianRoundToSparkRound({
        meridianContractAddress,
        meridianRoundIndex,
        roundStartEpoch,
        pgClient
      })
      assert.strictEqual(firstRoundNumber, secondRoundNumber)

      const { rows: tasks } = await pgClient.query('SELECT * FROM retrieval_tasks ORDER BY id')
      assert.strictEqual(tasks.length, TASKS_PER_ROUND)
      for (const t of tasks) {
        assert.strictEqual(BigInt(t.round_id), firstRoundNumber)
      }
    })

    it('sets tasks_per_round', async () => {
      const meridianRoundIndex = 1n
      const meridianContractAddress = '0x1a'
      const roundStartEpoch = 321n

      const sparkRoundNumber = await mapCurrentMeridianRoundToSparkRound({
        meridianContractAddress,
        meridianRoundIndex,
        roundStartEpoch,
        pgClient
      })
      assert.strictEqual(sparkRoundNumber, 1n)
      const sparkRounds = (await pgClient.query('SELECT * FROM spark_rounds ORDER BY id')).rows
      assert.deepStrictEqual(sparkRounds.map(r => r.id), ['1'])
      assert.strictEqual(sparkRounds[0].max_tasks_per_node, 15)
    })
  })

  describe('getRoundStartEpoch', () => {
    it('returns a block number', async function () {
      this.timeout(TIMEOUT_WHEN_QUERYING_CHAIN)
      const contract = await createMeridianContract()
      const roundIndex = await contract.currentRoundIndex()
      const startEpoch = await getRoundStartEpoch(contract, roundIndex)
      assert.strictEqual(typeof startEpoch, 'number')
    })
  })

  describe('startRoundTracker', () => {
    it('detects the current round', async function () {
      this.timeout(TIMEOUT_WHEN_QUERYING_CHAIN)
<<<<<<< HEAD
      const controller = new AbortController()
      const { sparkRoundNumber } = await startRoundTracker(pgPool, controller.signal)
      controller.signal.abort()
=======
      const { sparkRoundNumber } = await startRoundTracker({ pgPool, signal: testFinished.signal })
>>>>>>> b61fcee2
      assert.strictEqual(typeof sparkRoundNumber, 'bigint')
    })
  })
})

const getFirstRoundForContractAddress = async (pgClient, contractAddress) => {
  const { rows } = await pgClient.query(
    'SELECT first_spark_round_number FROM meridian_contract_versions WHERE contract_address = $1',
    [contractAddress]
  )
  return rows?.[0]?.first_spark_round_number
}<|MERGE_RESOLUTION|>--- conflicted
+++ resolved
@@ -236,13 +236,7 @@
   describe('startRoundTracker', () => {
     it('detects the current round', async function () {
       this.timeout(TIMEOUT_WHEN_QUERYING_CHAIN)
-<<<<<<< HEAD
-      const controller = new AbortController()
-      const { sparkRoundNumber } = await startRoundTracker(pgPool, controller.signal)
-      controller.signal.abort()
-=======
       const { sparkRoundNumber } = await startRoundTracker({ pgPool, signal: testFinished.signal })
->>>>>>> b61fcee2
       assert.strictEqual(typeof sparkRoundNumber, 'bigint')
     })
   })
