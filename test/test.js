--- conflicted
+++ resolved
@@ -33,15 +33,9 @@
       assert.strictEqual(await res.text(), 'Hello World!')
     })
   })
-<<<<<<< HEAD
-  describe('POST /retrieval', () => {
-    it('creates a retrieval', async () => {
-      const res = await fetch(`${spark}/retrieval`, { method: 'POST' })
-=======
   describe('POST /retrievals', () => {
     it('creates a retrieval', async () => {
       const res = await fetch(`${spark}/retrievals`, { method: 'POST' })
->>>>>>> 53541ae2
       assert.strictEqual(res.status, 200)
       const body = await res.json()
       assert.strictEqual(typeof body.id, 'number')
@@ -51,11 +45,7 @@
     })
     it('uses random retrieval templates', async () => {
       const makeRequest = async () => {
-<<<<<<< HEAD
-        const res = await fetch(`${spark}/retrieval`, { method: 'POST' })
-=======
         const res = await fetch(`${spark}/retrievals`, { method: 'POST' })
->>>>>>> 53541ae2
         assert.strictEqual(res.status, 200)
         const { cid } = await res.json()
         return cid
@@ -70,13 +60,12 @@
         }
       }
       throw new Error('All requests returned the same CID')
-<<<<<<< HEAD
     })
   })
-  describe('PATCH /retrieval/:id', () => {
+  describe('PATCH /retrievals/:id', () => {
     it('updates a retrieval', async () => {
       const createRequest = await fetch(
-        `${spark}/retrieval`,
+        `${spark}/retrievals`,
         { method: 'POST' }
       )
       const { id: retrievalId } = await createRequest.json()
@@ -89,7 +78,7 @@
       ])
       assert.strictEqual(retrievalRow.success, null)
       const updateRequest = await fetch(
-        `${spark}/retrieval/${retrievalId}`,
+        `${spark}/retrievals/${retrievalId}`,
         {
           method: 'PATCH',
           headers: {
@@ -112,7 +101,7 @@
     })
     it('handles invalid JSON', async () => {
       const res = await fetch(
-        `${spark}/retrieval/0`,
+        `${spark}/retrievals/0`,
         {
           method: 'PATCH',
           headers: {
@@ -126,7 +115,7 @@
     })
     it('handles retrieval id not a number', async () => {
       const res = await fetch(
-        `${spark}/retrieval/some-id`,
+        `${spark}/retrievals/some-id`,
         {
           method: 'PATCH',
           headers: {
@@ -142,7 +131,7 @@
     })
     it('handles retrieval not found', async () => {
       const res = await fetch(
-        `${spark}/retrieval/0`,
+        `${spark}/retrievals/0`,
         {
           method: 'PATCH',
           headers: {
@@ -155,8 +144,6 @@
       )
       assert.strictEqual(res.status, 404)
       assert.strictEqual(await res.text(), 'Retrieval Not Found')
-=======
->>>>>>> 53541ae2
     })
   })
 })