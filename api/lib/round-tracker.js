import assert from 'node:assert'
import * as Sentry from '@sentry/node'
import { createMeridianContract } from './ie-contract.js'

// Tweak this to control the network's overall task count.
export const TASKS_EXECUTED_PER_ROUND = 250_000

// Baseline values for how many tasks should be completed every round, and how
// many tasks each SPARK checker node is expected to complete (every round, at
// most). The actual value will be set dynamically based on
// TASKS_EXECUTED_PER_ROUND and the number of tasks executed in the last round.
export const BASELINE_TASKS_PER_ROUND = 1000
export const BASELINE_TASKS_PER_NODE = 15
export const MAX_TASKS_PER_NODE_LIMIT = 100

export const ROUND_TASKS_TO_NODE_TASKS_RATIO = BASELINE_TASKS_PER_ROUND / BASELINE_TASKS_PER_NODE

/** @typedef {Awaited<ReturnType<import('./ie-contract.js').createMeridianContract>>} MeridianContract */

/**
 * @param {object} args
 * @param {import('pg').Pool} args.pgPool
 * @param {import('../../common/typings.js').RecordTelemetryFn} recordTelemetry
 * @param {AbortSignal} [args.signal]
 * @returns {
 *  sparkRoundNumber: bigint;
 *  meridianContractAddress: string;
 *  meridianRoundIndex: bigint;
 *  roundStartEpoch: bigint;
 * }
 */
export async function startRoundTracker ({ pgPool, signal, recordTelemetry }) {
  const contract = await createMeridianContract()

  const onRoundStart = (newRoundIndex, ...args) => {
    /** @type {import('ethers').ContractEventPayload} */
    const event = args.pop()
    const blockNumber = event?.log?.blockNumber
    if (blockNumber === undefined) {
      console.warn(
        'Ethers.js event data did not include ContractEventPayload with the block number. ' +
        'Will call `eth_getLogs` to find the round start epoch.'
      )
    }

    updateSparkRound(pgPool, contract, newRoundIndex, recordTelemetry, blockNumber).catch(err => {
      console.error('Cannot handle RoundStart:', err)
      Sentry.captureException(err)
    })
  }
  contract.on('RoundStart', onRoundStart)
  if (signal) {
    signal.addEventListener('abort', () => {
      contract.removeListener('RoundStart', onRoundStart)
    })
  }

  const currentRound = await updateSparkRound(pgPool, contract, await contract.currentRoundIndex(), recordTelemetry)
  return currentRound
}

/**
 * @param {import('pg').Pool} pgPool
 * @param {MeridianContract} contract
 * @param {bigint} newRoundIndex
 * @param {import('../../common/typings.js').RecordTelemetryFn} recordTelemetry
 * @param {number} [roundStartEpoch]
 */
async function updateSparkRound (pgPool, contract, newRoundIndex, recordTelemetry, roundStartEpoch) {
  const meridianRoundIndex = BigInt(newRoundIndex)
  const meridianContractAddress = await contract.getAddress()

  if (roundStartEpoch === undefined) {
    roundStartEpoch = await getRoundStartEpoch(contract, meridianRoundIndex)
  }

  const pgClient = await pgPool.connect()
  try {
    await pgClient.query('BEGIN')
    const sparkRoundNumber = await mapCurrentMeridianRoundToSparkRound({
      meridianContractAddress,
      meridianRoundIndex,
      roundStartEpoch,
      pgClient,
      recordTelemetry
    })
    await pgClient.query('COMMIT')
    console.log('SPARK round started: %s (epoch: %s)', sparkRoundNumber, roundStartEpoch)
    return {
      sparkRoundNumber,
      meridianContractAddress,
      meridianRoundIndex,
      roundStartEpoch
    }
  } catch (err) {
    await pgClient.query('ROLLBACK')
    throw err
  } finally {
    pgClient.release()
  }
}

/*
There are three cases we need to handle:

1. Business as usual - the IE contract advanced the round by one
2. Fresh start, e.g. a new spark-api instance is deployed, or we deploy this PR to an existing instance.
3. Upgrade of the IE contract

For each IE version (defined as the smart contract address), we are keeping track of three fields:
- `contractAddress`
- `sparkRoundOffset`
- `lastSparkRoundNumber`

Whenever a new IE round is started, we know the current IE round number (`meridianRoundIndex`)

Let me explain how are the different cases handled.

**Business as usual**

We want to map IE round number to SPARK round number. This assumes we have already initialised our
DB for the current IE contract version we are working with.

```
sparkRoundNumber = meridianRoundIndex + sparkRoundOffset
```

For example, if we observe IE round 123, then `sparkRoundOffset` is `-122` and we calculate the
spark round as `123 + (-122) = 1`.

We update the record for the current IE contract address
to set `last_spark_round_number = sparkRoundNumber`.

**Fresh start**

There is no record in our DB. We want to map the current IE round number to SPARK round 1. Also, we
want to setup `sparkRoundOffset` so that the algorithm above produces correct SPARK round numbers.

```
sparkRoundNumber = 1
sparkRoundOffset = sparkRoundNumber - meridianRoundIndex
```

We insert a new record to our DB with the address of the current IE contract, `sparkRoundOffset`,
and `last_spark_round_number = sparkRoundNumber`.

**Upgrading IE contract**

We have one or more existing records in our DB. We know what is the last SPARK round that we
calculated from the previous version of the IE contract (`lastSparkRoundNumber`). We also know what
is the round number of the new IE contract.

```
sparkRoundNumber = lastSparkRoundNumber + 1
sparkRoundOffset = sparkRoundNumber - meridianRoundIndex
```

We insert a new record to our DB with the address of the current IE contract, `sparkRoundOffset`,
and `last_spark_round_number = sparkRoundNumber`.

If you are wondering how to find out what is the last SPARK round that we calculated from the
previous version of the IE contract - we can easily find it in our DB:

```sql
SELECT last_spark_round_number
FROM meridian_contract_versions
ORDER BY last_spark_round_number DESC
LIMIT 1
```
*/

export async function mapCurrentMeridianRoundToSparkRound ({
  meridianContractAddress,
  meridianRoundIndex,
  roundStartEpoch,
  pgClient,
  recordTelemetry
}) {
  let sparkRoundNumber

  const { rows: [contractVersionOfPreviousSparkRound] } = await pgClient.query(
    'SELECT * FROM meridian_contract_versions ORDER BY last_spark_round_number DESC LIMIT 1'
  )

  // More events coming from the same meridian contract
  if (contractVersionOfPreviousSparkRound?.contract_address === meridianContractAddress) {
    sparkRoundNumber = BigInt(contractVersionOfPreviousSparkRound.spark_round_offset) + meridianRoundIndex
    await pgClient.query(
      'UPDATE meridian_contract_versions SET last_spark_round_number = $1 WHERE contract_address = $2',
      [sparkRoundNumber, meridianContractAddress]
    )
    console.log('Mapped %s IE round index %s to SPARK round number %s (start epoch: %s)',
      meridianContractAddress,
      meridianRoundIndex,
      sparkRoundNumber,
      roundStartEpoch
    )
  } else {
    // We are running for the first time and need to map the meridian round to spark round 1
    // Or the contract address has changed
    const lastSparkRoundNumber = BigInt(contractVersionOfPreviousSparkRound?.last_spark_round_number ?? 0)
    sparkRoundNumber = lastSparkRoundNumber + 1n
    const sparkRoundOffset = sparkRoundNumber - meridianRoundIndex

    // TODO(bajtos) If we are were are reverting back to a contract address (version) we were
    // using sometime in the past, the query above will fail. We can fix the problem and support
    // this edge case by telling Postgres to ignore conflicts (`ON CONFLICT DO NOTHING)`
    await pgClient.query(`
      INSERT INTO meridian_contract_versions
      (contract_address, spark_round_offset, last_spark_round_number, first_spark_round_number)
      VALUES ($1, $2, $3, $3)
    `, [
      meridianContractAddress,
      sparkRoundOffset,
      sparkRoundNumber
    ])
    console.log(
      'Upgraded meridian contract from %s to %s, mapping IE round index %s to SPARK round number %s (start epoch: %s)',
      contractVersionOfPreviousSparkRound?.contract_address ?? '<n/a>',
      meridianContractAddress,
      meridianRoundIndex,
      sparkRoundNumber,
      roundStartEpoch
    )
  }

  await maybeCreateSparkRound(pgClient, {
    sparkRoundNumber,
    meridianContractAddress,
    meridianRoundIndex,
    roundStartEpoch,
    recordTelemetry
  })

  return sparkRoundNumber
}

export async function maybeCreateSparkRound (pgClient, {
  sparkRoundNumber,
  meridianContractAddress,
  meridianRoundIndex,
  roundStartEpoch,
  recordTelemetry
}) {
  //   maxTasksPerNode(round(n)) =
  //     BASELINE_TASKS_PER_NODE
  //       if n=0
  //     BASELINE_TASKS_PER_NODE
  //       if measurementCount(round(n-1)) = 0
  //     min(
  //       maxTasksPerNode(round(n-1)) * (TASKS_EXECUTED_PER_ROUND / measurementCount(round(n-1))),
  //       MAX_TASKS_PER_NODE_LIMIT
  //     )
  //       otherwise
  const { rows: [previousRound] } = await pgClient.query(`
    SELECT measurement_count, max_tasks_per_node
    FROM spark_rounds
    WHERE id = $1 - 1::bigint
  `, [
    sparkRoundNumber
  ])
  const { rows, rowCount } = await pgClient.query(`
    INSERT INTO spark_rounds
    (id, created_at, meridian_address, meridian_round, start_epoch, max_tasks_per_node)
    VALUES (
      $1,
      now(),
      $2,
      $3,
      $4,
<<<<<<< HEAD
      (
        $5::int /* previousRound.max_tasks_per_node || BASELINE_TASKS_PER_NODE */
        * (
          $6::int /* TASKS_EXECUTED_PER_ROUND */
          / $7::int /* previousRound.measurement_count || TASKS_EXECUTED_PER_ROUND */
        )
=======
      LEAST(
        $5,
        $6::int /* previousRound.max_tasks_per_node || BASELINE_TASKS_PER_NODE */
          * $7::int /* TASKS_EXECUTED_PER_ROUND */
          / $8::int /* previousRound.measurement_count || TASKS_EXECUTED_PER_ROUND */
>>>>>>> 607f3283
      )
    )
    ON CONFLICT DO NOTHING
    RETURNING max_tasks_per_node
  `, [
    sparkRoundNumber,
    meridianContractAddress,
    meridianRoundIndex,
    roundStartEpoch,
    MAX_TASKS_PER_NODE_LIMIT,
    previousRound?.max_tasks_per_node || BASELINE_TASKS_PER_NODE,
    TASKS_EXECUTED_PER_ROUND,
    previousRound?.measurement_count || TASKS_EXECUTED_PER_ROUND
  ])

  if (rowCount) {
    // We created a new SPARK round. Let's define retrieval tasks for this new round.
    // This is a short- to medium-term solution until we move to fully decentralized tasking
    const taskCount = Math.floor(
      rows[0].max_tasks_per_node * ROUND_TASKS_TO_NODE_TASKS_RATIO
    )
    await defineTasksForRound(pgClient, sparkRoundNumber, taskCount)
    recordTelemetry('round', point => {
      point.intField('current_round_measurement_count_target', TASKS_EXECUTED_PER_ROUND)
      point.intField('current_round_task_count', taskCount)
      point.intField('current_round_node_max_task_count', rows[0].max_tasks_per_node)
      point.intField('previous_round_measurement_count', previousRound?.measurement_count ?? 0)
      point.intField('previous_round_node_max_task_count', previousRound?.max_tasks_per_node ?? 0)
    })
  }
}

async function defineTasksForRound (pgClient, sparkRoundNumber, taskCount) {
  await pgClient.query(`
    INSERT INTO retrieval_tasks (round_id, cid, miner_id, clients)
    WITH selected AS (
      SELECT cid, miner_id
      FROM retrievable_deals
      WHERE expires_at > now()
      ORDER BY random()
      LIMIT $2
    )
    SELECT $1 as round_id, selected.cid, selected.miner_id, array_agg(client_id) as clients
    FROM selected
    LEFT JOIN retrievable_deals
    ON selected.cid = retrievable_deals.cid AND selected.miner_id = retrievable_deals.miner_id
    WHERE retrievable_deals.expires_at > now()
    GROUP BY selected.cid, selected.miner_id;
  `, [
    sparkRoundNumber,
    taskCount
  ])
}

/**
 * @param {MeridianContract} contract
 * @param {bigint} roundIndex
 * @returns {Promise<number>} Filecoin Epoch (ETH block number) when the SPARK round started
 */
export async function getRoundStartEpoch (contract, roundIndex) {
  assert.strictEqual(typeof roundIndex, 'bigint', `roundIndex must be a bigint, received: ${typeof roundIndex}`)

  // Look at the last 250 blocks (~2 hours) to handle the case when we have an outage and
  // the rounds are not advanced frequently enough.
  const recentRoundStartEvents = (await contract.queryFilter('RoundStart', -250))
    .map(({ blockNumber, args }) => ({ blockNumber, roundIndex: args[0] }))

  const roundStart = recentRoundStartEvents.find(e => e.roundIndex === roundIndex)
  if (!roundStart) {
    throw Object.assign(
      new Error(`Cannot find RoundStart event for round index ${roundIndex}`),
      { roundIndex, recentRoundStartEvents }
    )
  }

  return roundStart.blockNumber
}<|MERGE_RESOLUTION|>--- conflicted
+++ resolved
@@ -268,20 +268,13 @@
       $2,
       $3,
       $4,
-<<<<<<< HEAD
-      (
-        $5::int /* previousRound.max_tasks_per_node || BASELINE_TASKS_PER_NODE */
-        * (
-          $6::int /* TASKS_EXECUTED_PER_ROUND */
-          / $7::int /* previousRound.measurement_count || TASKS_EXECUTED_PER_ROUND */
-        )
-=======
       LEAST(
         $5,
         $6::int /* previousRound.max_tasks_per_node || BASELINE_TASKS_PER_NODE */
-          * $7::int /* TASKS_EXECUTED_PER_ROUND */
-          / $8::int /* previousRound.measurement_count || TASKS_EXECUTED_PER_ROUND */
->>>>>>> 607f3283
+          * (
+            $7::int /* TASKS_EXECUTED_PER_ROUND */
+            / $8::int /* previousRound.measurement_count || TASKS_EXECUTED_PER_ROUND */
+          )
       )
     )
     ON CONFLICT DO NOTHING
