--- conflicted
+++ resolved
@@ -310,8 +310,6 @@
   }
 }
 
-<<<<<<< HEAD
-=======
 const notFound = (res) => {
   res.statusCode = 404
   res.end('Not Found')
@@ -402,7 +400,6 @@
   json(res, body)
 }
 
->>>>>>> ea8f0228
 export const inspectRequest = async (req, res) => {
   await json(res, {
     remoteAddress: req.socket.remoteAddress,
