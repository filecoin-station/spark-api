--- conflicted
+++ resolved
@@ -5,11 +5,7 @@
 
 ## Routes
 
-<<<<<<< HEAD
-### `PUT /retrieval`
-=======
 ### `POST /retrievals`
->>>>>>> d8d2c4a4
 
 Start a new retrieval.
 
@@ -24,11 +20,7 @@
 }
 ```
 
-<<<<<<< HEAD
-### `POST /retrieval/:id`
-=======
 ### `PATCH /retrievals/:id`
->>>>>>> d8d2c4a4
 
 _TODO_
 
