# spark-api
[SPARK](https://github.com/filecoin-station/spark) API

[![CI](https://github.com/filecoin-station/spark-api/actions/workflows/ci.yml/badge.svg)](https://github.com/filecoin-station/spark-api/actions/workflows/ci.yml)

## Routes

<<<<<<< HEAD
### `POST /retrieval`
=======
### `POST /retrievals`
>>>>>>> 53541ae2

Start a new retrieval.

Response:

```typescript
{
  id: String,
  cid: String,
  providerAddress: String,
  protocol: 'graphsync'|'bitswap'
}
<<<<<<< HEAD
```

### `PATCH /retrieval/:id`

Parameters:
- `id`: Request ID

Body:

```typescript
{
  success: Boolean
}
```

Response:

```
OK
=======
>>>>>>> 53541ae2
```

### `PATCH /retrievals/:id`

_TODO_

## Development

1. Set up [PostgreSQL](https://www.postgresql.org/) with default settings:
  - Port: 5432
  - User: _your system user name_
  - Password: _blank_
  - Database: _same as user name_
  
   Alternatively, set the environment variable `$DATABASE_URL` with
   `postgres://${USER}:${PASS}@${HOST}:${POST}/${DATABASE}`. 
   
   The Postgres user and database need to already exist, and the user 
   needs full management permissions for the database.
1. `npm start`

## Deployment

Pushes to `main` will be deployed automatically.

Perform manual devops using [Fly.io](https://fly.io):

```bash
$ fly deploy
```<|MERGE_RESOLUTION|>--- conflicted
+++ resolved
@@ -5,11 +5,7 @@
 
 ## Routes
 
-<<<<<<< HEAD
-### `POST /retrieval`
-=======
 ### `POST /retrievals`
->>>>>>> 53541ae2
 
 Start a new retrieval.
 
@@ -22,10 +18,9 @@
   providerAddress: String,
   protocol: 'graphsync'|'bitswap'
 }
-<<<<<<< HEAD
 ```
 
-### `PATCH /retrieval/:id`
+### `PATCH /retrievals/:id`
 
 Parameters:
 - `id`: Request ID
@@ -42,13 +37,7 @@
 
 ```
 OK
-=======
->>>>>>> 53541ae2
 ```
-
-### `PATCH /retrievals/:id`
-
-_TODO_
 
 ## Development
 
