import '../lib/instrument.js'
import http from 'node:http'
import { once } from 'node:events'
import { createHandler } from '../index.js'
import pg from 'pg'
<<<<<<< HEAD
import { createRoundGetter } from '../lib/round-tracker.js'
=======
import Sentry from '@sentry/node'
import fs from 'node:fs/promises'
import { join, dirname } from 'node:path'
import { fileURLToPath } from 'node:url'
import { startRoundTracker } from '../lib/round-tracker.js'
>>>>>>> eea540e2
import { migrate } from '../lib/migrate.js'

const {
  PORT = 8080,
  HOST = '127.0.0.1',
  DOMAIN = 'localhost',
  DATABASE_URL,
  REQUEST_LOGGING = 'true'
} = process.env

const client = new pg.Pool({
  connectionString: DATABASE_URL,
  // allow the pool to close all connections and become empty
  min: 0,
  // this values should correlate with service concurrency hard_limit configured in fly.toml
  // and must take into account the connection limit of our PG server, see
  // https://fly.io/docs/postgres/managing/configuration-tuning/
  max: 100,
  // close connections that haven't been used for one second
  idleTimeoutMillis: 1000,
  // automatically close connections older than 60 seconds
  maxLifetimeSeconds: 60
})

client.on('error', err => {
  // Prevent crashing the process on idle client errors, the pool will recover
  // itself. If all connections are lost, the process will still crash.
  // https://github.com/brianc/node-postgres/issues/1324#issuecomment-308778405
  console.error('An idle client has experienced an error', err.stack)
})
await migrate(client)

console.log('Initializing round tracker...')
const start = Date.now()

try {
  const currentRound = await startRoundTracker(client)
  console.log(
    'Initialized round tracker in %sms. SPARK round number at service startup: %s',
    Date.now() - start,
    currentRound.sparkRoundNumber
  )
} catch (err) {
  console.error('Cannot obtain the current Spark round number:', err)
  process.exit(1)
}

const logger = {
  error: console.error,
  info: console.info,
  request: ['1', 'true'].includes(REQUEST_LOGGING) ? console.info : () => {}
}

const handler = await createHandler({
  client,
  logger,
  domain: DOMAIN
})
const server = http.createServer(handler)
console.log('Starting the http server on host %j port %s', HOST, PORT)
server.listen(PORT, HOST)
await once(server, 'listening')
console.log(`http://${HOST}:${PORT}`)<|MERGE_RESOLUTION|>--- conflicted
+++ resolved
@@ -3,15 +3,7 @@
 import { once } from 'node:events'
 import { createHandler } from '../index.js'
 import pg from 'pg'
-<<<<<<< HEAD
-import { createRoundGetter } from '../lib/round-tracker.js'
-=======
-import Sentry from '@sentry/node'
-import fs from 'node:fs/promises'
-import { join, dirname } from 'node:path'
-import { fileURLToPath } from 'node:url'
 import { startRoundTracker } from '../lib/round-tracker.js'
->>>>>>> eea540e2
 import { migrate } from '../lib/migrate.js'
 
 const {
